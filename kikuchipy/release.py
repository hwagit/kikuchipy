--- conflicted
+++ resolved
@@ -37,8 +37,4 @@
 name = "kikuchipy"
 platforms = ["Linux", "MacOS X", "Windows"]
 status = "Development"
-<<<<<<< HEAD
-version = "0.8.3"
-=======
-version = "0.9.dev0"
->>>>>>> f463aa1b
+version = "0.9.dev0"